--- conflicted
+++ resolved
@@ -4,13 +4,11 @@
 perf.data
 perf.data.old
 
-<<<<<<< HEAD
 # TODO: remove this after chunk-decoding is merged
 /login.txt
-=======
+
 code-generator/Burger
 code-generator/client.jar
 code-generator/burger.json
 __pycache__
-*.tmp
->>>>>>> d783a029
+*.tmp