# Azalea Protocol

Sent and receive Minecraft packets. You should probably use `azalea` or `azalea-client` instead.

The goal is to only support the latest Minecraft version in order to ease development.

This is not yet complete, search for `TODO` in the code for things that need to be done.

<<<<<<< HEAD
Unfortunately, using azalea-protocol requires Rust nightly because [specialization](https://github.com/rust-lang/rust/issues/31844) is not stable yet. Use `rustup default nightly` to enable it.
=======
Unfortunately, compiling the crate requires Rust nightly because specialization is not stable yet.

## Adding a new packet

Adding new packets is usually pretty easy, but you'll want to have Minecraft's decompiled source code which you can obtain with tools such as [DecompilerMC](https://github.com/hube12/DecompilerMC).

1. Find the packet in Minecraft's source code. Minecraft's packets are in the `net/minecraft/network/protocol/<state>` directory. The state for your packet is usually `game`.
2. Add a new file in the [`packets/<state>`](./src/packets/game) directory with the snake_cased version of the name Minecraft uses.
3. Copy the code from a similar packet and change the struct name.
4. Add the fields from Minecraft's source code from either the read or write methods.
If it's a `varint`, use `#[var] pub <name>: i32` (or u32 if it makes more sense).
If it's a `varlong`, use `#[var] pub <name>: i64` (or u64).
If it's a byte, use i8 or u8.
Etc.. You can look at [wiki.vg](https://wiki.vg/Protocol) if you're not sure about how a packet is structured, but be aware that wiki.vg uses different names for most things.
5. Add the packet to the `mod.rs` file in the same directory. You will have to look at [wiki.vg](https://wiki.vg/Protocol) to determine the packet id here.
6. That's it! Format your code, submit a pull request, and wait for it to be reviewed.
>>>>>>> d783a029
<|MERGE_RESOLUTION|>--- conflicted
+++ resolved
@@ -6,10 +6,7 @@
 
 This is not yet complete, search for `TODO` in the code for things that need to be done.
 
-<<<<<<< HEAD
 Unfortunately, using azalea-protocol requires Rust nightly because [specialization](https://github.com/rust-lang/rust/issues/31844) is not stable yet. Use `rustup default nightly` to enable it.
-=======
-Unfortunately, compiling the crate requires Rust nightly because specialization is not stable yet.
 
 ## Adding a new packet
 
@@ -24,5 +21,4 @@
 If it's a byte, use i8 or u8.
 Etc.. You can look at [wiki.vg](https://wiki.vg/Protocol) if you're not sure about how a packet is structured, but be aware that wiki.vg uses different names for most things.
 5. Add the packet to the `mod.rs` file in the same directory. You will have to look at [wiki.vg](https://wiki.vg/Protocol) to determine the packet id here.
-6. That's it! Format your code, submit a pull request, and wait for it to be reviewed.
->>>>>>> d783a029
+6. That's it! Format your code, submit a pull request, and wait for it to be reviewed.