[package]
edition = "2021"
name = "azalea-language"
version = "0.1.0"

# See more keys and their definitions at https://doc.rust-lang.org/cargo/reference/manifest.html

[dependencies]
lazy_static = "1.4.0"
serde = "1.0.137"
serde_json = "1.0.81"
<<<<<<< HEAD
# tokio = {version = "^1.19.2", features = ["fs"]}
=======
# tokio = {version = "1.19.2", features = ["fs"]}
>>>>>>> 69c47eda
<|MERGE_RESOLUTION|>--- conflicted
+++ resolved
@@ -9,8 +9,4 @@
 lazy_static = "1.4.0"
 serde = "1.0.137"
 serde_json = "1.0.81"
-<<<<<<< HEAD
-# tokio = {version = "^1.19.2", features = ["fs"]}
-=======
-# tokio = {version = "1.19.2", features = ["fs"]}
->>>>>>> 69c47eda
+# tokio = {version = "1.19.2", features = ["fs"]}